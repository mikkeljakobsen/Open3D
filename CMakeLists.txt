# References:
# https://cmake.org/cmake/help/v3.1/
# https://gitlab.kitware.com/cmake/community/wikis/doc/tutorials/

cmake_minimum_required(VERSION 3.8.0) # 3.8.0 to enable CUDA native support
set (CMAKE_CXX_STANDARD 11)
set (CMAKE_CUDA_STANDARD 11)

add_custom_target(build_all_3rd_party_libs
    COMMAND ${CMAKE_COMMAND} -E echo "Custom target build_all_3rd_party_libs reached."
)

if (NOT CMAKE_BUILD_TYPE)
  message(STATUS "No CMAKE_BUILD_TYPE specified, default to Debug")
  set(CMAKE_BUILD_TYPE "Debug")
endif()
string(TOUPPER "${CMAKE_BUILD_TYPE}" uppercase_CMAKE_BUILD_TYPE)

# central location for specifying the Open3D version
file(STRINGS "src/Open3D/version.txt" OPEN3D_VERSION_READ)
foreach(ver ${OPEN3D_VERSION_READ})
  if (ver MATCHES "OPEN3D_VERSION_(MAJOR|MINOR|PATCH|TWEAK) +([^ ]+)$")
    set(OPEN3D_VERSION_${CMAKE_MATCH_1} "${CMAKE_MATCH_2}" CACHE INTERNAL "")
  endif()
endforeach()
string(CONCAT OPEN3D_VERSION "${OPEN3D_VERSION_MAJOR}"
                             ".${OPEN3D_VERSION_MINOR}"
                             ".${OPEN3D_VERSION_PATCH}"
                             ".${OPEN3D_VERSION_TWEAK}")
project(Open3D VERSION ${OPEN3D_VERSION})
message(STATUS "Open3D ${PROJECT_VERSION}")

# npm version has to be MAJOR.MINOR.PATCH
string(CONCAT PROJECT_VERSION_THREE_NUMBER "${OPEN3D_VERSION_MAJOR}"
                                           ".${OPEN3D_VERSION_MINOR}"
                                           ".${OPEN3D_VERSION_PATCH}")

# PyPI package name controls specifies the repository name on PyPI. The default
# name is "open3d". In the past, for historical reasons, we've used the
# following names for PyPI, while they are now deprecated:
# - open3d-python
# - py3d
# - open3d-original
# - open3d-official
# - open-3d
if(NOT DEFINED PYPI_PACKAGE_NAME)
    set(PYPI_PACKAGE_NAME "open3d")
endif()

# set additional info
set(PROJECT_EMAIL   "info@open3d.org")
set(PROJECT_HOME    "http://www.open3d.org")
set(PROJECT_DOCS    "http://www.open3d.org/docs")
set(PROJECT_CODE    "https://github.com/intel-isl/Open3D")
set(PROJECT_ISSUES  "https://github.com/intel-isl/Open3D/issues")

if(WIN32 AND NOT CYGWIN)
    set(DEF_INSTALL_CMAKE_DIR CMake)
else()
    set(DEF_INSTALL_CMAKE_DIR lib/cmake/Open3D)
endif()
set(INSTALL_CMAKE_DIR ${DEF_INSTALL_CMAKE_DIR} CACHE PATH
    "Installation directory for CMake files")

set(CMAKE_MODULE_PATH ${CMAKE_MODULE_PATH} ${PROJECT_SOURCE_DIR}/3rdparty/CMake)

set_property(GLOBAL PROPERTY USE_FOLDERS ON)

# config options
option(BUILD_SHARED_LIBS         "Build shared libraries"                   OFF)
option(WITH_OPENMP               "Use OpenMP multi-threading"               ON)
option(ENABLE_HEADLESS_RENDERING "Use OSMesa for headless rendering"        OFF)
option(BUILD_CPP_EXAMPLES        "Build the Open3D example programs"        ON)
option(BUILD_UNIT_TESTS          "Build the Open3D unit tests"              OFF)
option(BUILD_EIGEN3              "Use the Eigen3 that comes with Open3D"    ON)
option(BUILD_GLEW                "Build glew from source"                   OFF)
option(BUILD_GLFW                "Build glfw from source"                   OFF)
option(BUILD_PNG                 "Build png from source"                    OFF)
option(BUILD_JPEG                "Build jpeg-turbo from source"             ON)
option(BUILD_PYBIND11            "Build pybind11 from source"               ON)
option(BUILD_PYTHON_MODULE       "Build the python module"                  ON)
option(BUILD_LIBREALSENSE        "Build support for Intel RealSense camera" OFF)
option(BUILD_AZURE_KINECT        "Build support for Azure Kinect sensor"    OFF)
option(BUILD_TINYFILEDIALOGS     "Build tinyfiledialogs from source"        ON)
option(BUILD_QHULL               "Build qhull from source"                  ON)
option(ENABLE_JUPYTER            "Enable Jupyter support for Open3D"        ON)
option(STATIC_WINDOWS_RUNTIME    "Use static (MT/MTd) Windows runtime"      OFF)
<<<<<<< HEAD
option(BUILD_CUDA_MODULE         "Build the CUDA module"                    ON)
option(BUILD_TENSORFLOW_OPS      "Build ops for Tensorflow"                 OFF)

# Cache variables for specifying the GPU architectures
set(CUDA_ARCH "Auto" CACHE STRING "Selects GPU architectures for code generation, \
one of (Auto|BasicPTX|User). Set to 'User' to set a custom list of architectures" )
set_property( CACHE CUDA_ARCH PROPERTY STRINGS Auto BasicPTX User)
set(CUDA_ARCH_USER "" CACHE STRING "User defined list of GPU architectures, e.g. 3.5 5.0+PTX Turing" )

# Build CUDA module by default if CUDA is available
# Compatible with CMake 3.8+
if (BUILD_CUDA_MODULE)
    include(CheckLanguage)
    check_language(CUDA)
    if(CMAKE_CUDA_COMPILER)
        find_package( CUDA REQUIRED ) # required for cuda_select_nvcc_arch_flags
        message(STATUS "Building CUDA enabled")
        add_definitions(-DBUILD_CUDA_MODULE)
        enable_language(CUDA)
        set(CMAKE_CUDA_FLAGS "${CMAKE_CUDA_FLAGS} --expt-extended-lambda")
        # get gencode flags
        if( "${CUDA_ARCH}" STREQUAL "User" )
            cuda_select_nvcc_arch_flags(CUDA_GENCODES "${CUDA_ARCH_USER}")
        elseif( "${CUDA_ARCH}" STREQUAL "BasicPTX" )
            # include oldest and most recent PTX and rely on JIT compilation
            set(CUDA_GENCODES "-gencode arch=compute_30,code=compute_30;-gencode arch=compute_75,code=compute_75")
        else()
            cuda_select_nvcc_arch_flags(CUDA_GENCODES "${CUDA_ARCH}")
        endif()
        string( REPLACE ";" " " CUDA_GENCODES "${CUDA_GENCODES}")
        set(CMAKE_CUDA_FLAGS "${CMAKE_CUDA_FLAGS} ${CUDA_GENCODES}")
    else()
        set(BUILD_CUDA_MODULE OFF)
        message(STATUS "No CUDA support")
    endif()
endif ()
=======
option(GLIBCXX_USE_CXX11_ABI     "Set -D_GLIBCXX_USE_CXX11_ABI=1"           OFF)
>>>>>>> 61e1af27

# default built type
if (NOT CMAKE_BUILD_TYPE)
    set(CMAKE_BUILD_TYPE Release CACHE STRING
        "Choose the type of build, options are: None Debug Release RelWithDebInfo MinSizeRel."
        FORCE)
endif ()

# In general, set the CXX ABI according to the other packages in your environment.
# See docs/compilation.rst for details.
if (GLIBCXX_USE_CXX11_ABI)
    set(CMAKE_CXX_FLAGS "${CMAKE_CXX_FLAGS} -D_GLIBCXX_USE_CXX11_ABI=1")
else()
    set(CMAKE_CXX_FLAGS "${CMAKE_CXX_FLAGS} -D_GLIBCXX_USE_CXX11_ABI=0")
endif()

# if dynamic link is added, use if (WIN32) macro
set(CMAKE_ARCHIVE_OUTPUT_DIRECTORY ${PROJECT_BINARY_DIR}/lib)
set(CMAKE_LIBRARY_OUTPUT_DIRECTORY ${PROJECT_BINARY_DIR}/lib)
set(CMAKE_RUNTIME_OUTPUT_DIRECTORY ${PROJECT_BINARY_DIR}/bin)

# headless rendering
if (ENABLE_HEADLESS_RENDERING)
    if (APPLE)
        message(FATAL_ERROR "Headless rendering is not supported on Mac OS")
        set(ENABLE_HEADLESS_RENDERING OFF)
    else()
        add_definitions(-DHEADLESS_RENDERING)
    endif()
endif()

# Set OS-specific things here
if (WIN32)
    # can't hide the unit testing option on Windows only
    # as a precaution: disable unit testing on Windows regardless of user input
    message(STATUS "Disable unit tests since this feature is not fully supported on Windows.")
    set(BUILD_UNIT_TESTS OFF)
    add_definitions(-DWINDOWS)
    add_definitions(-D_CRT_SECURE_NO_DEPRECATE -D_CRT_NONSTDC_NO_DEPRECATE -D_SCL_SECURE_NO_WARNINGS)		# suppress C4996 warning
    add_definitions(-DGLEW_STATIC)		# enable GLEW for windows
    SET(CMAKE_WINDOWS_EXPORT_ALL_SYMBOLS ON)
    message(STATUS "Compiling on Windows")
    if (MSVC)
        message(STATUS "Compiling with MSVC")
        add_definitions(-DNOMINMAX)
        add_definitions(-D_USE_MATH_DEFINES)
        SET(CMAKE_CXX_FLAGS "${CMAKE_CXX_FLAGS} /EHsc")
        SET(CMAKE_CXX_FLAGS "${CMAKE_CXX_FLAGS} -D _ENABLE_EXTENDED_ALIGNED_STORAGE")
        # Multi-thread compile, two ways to enable
        # Option 1, at build time: cmake --build . --parallel %NUMBER_OF_PROCESSORS%
        # https://stackoverflow.com/questions/36633074/set-the-number-of-threads-in-a-cmake-build
        # OPtion 2, at configure time: add /MP flag, no need to use Option 1
        # https://docs.microsoft.com/en-us/cpp/build/reference/mp-build-with-multiple-processes?view=vs-2019
        add_definitions("/MP")
        set(CMAKE_C_FLAGS_RELEASE "${CMAKE_C_FLAGS_RELEASE} /MP")
        set(CMAKE_C_FLAGS_DEBUG "${CMAKE_C_FLAGS_DEBUG} /MP")
        set(CMAKE_CXX_FLAGS_RELEASE "${CMAKE_CXX_FLAGS_RELEASE} /MP")
        set(CMAKE_CXX_FLAGS_DEBUG "${CMAKE_CXX_FLAGS_DEBUG} /MP")
    endif (MSVC)

    if (STATIC_WINDOWS_RUNTIME)
        # by default, "/MD" and "/MDd" is set by CMake automatically
        string(REPLACE "/MD" "/MT" CMAKE_C_FLAGS_RELEASE ${CMAKE_C_FLAGS_RELEASE})
        string(REPLACE "/MDd" "/MTd" CMAKE_C_FLAGS_DEBUG ${CMAKE_C_FLAGS_DEBUG})
        string(REPLACE "/MD" "/MT" CMAKE_CXX_FLAGS_RELEASE ${CMAKE_CXX_FLAGS_RELEASE})
        string(REPLACE "/MDd" "/MTd" CMAKE_CXX_FLAGS_DEBUG ${CMAKE_CXX_FLAGS_DEBUG})
    else ()
        # handles the case when re-running cmake with STATIC_WINDOWS_RUNTIME=OFF
        string(REPLACE "/MT" "/MD" CMAKE_C_FLAGS_RELEASE ${CMAKE_C_FLAGS_RELEASE})
        string(REPLACE "/MTd" "/MDd" CMAKE_C_FLAGS_DEBUG ${CMAKE_C_FLAGS_DEBUG})
        string(REPLACE "/MT" "/MD" CMAKE_CXX_FLAGS_RELEASE ${CMAKE_CXX_FLAGS_RELEASE})
        string(REPLACE "/MTd" "/MDd" CMAKE_CXX_FLAGS_DEBUG ${CMAKE_CXX_FLAGS_DEBUG})
    endif ()
    message(STATUS "CMAKE_C_FLAGS_RELEASE ${CMAKE_CXX_FLAGS_RELEASE}")
    message(STATUS "CMAKE_C_FLAGS_DEBUG ${CMAKE_CXX_FLAGS_DEBUG}")
    message(STATUS "CMAKE_CXX_FLAGS_RELEASE ${CMAKE_CXX_FLAGS_RELEASE}")
    message(STATUS "CMAKE_CXX_FLAGS_DEBUG ${CMAKE_CXX_FLAGS_DEBUG}")
elseif (CYGWIN)
    SET(CMAKE_WINDOWS_EXPORT_ALL_SYMBOLS ON)
    message(STATUS "Compiling on Cygwin")
    add_definitions(-DCYGWIN)
elseif (APPLE)
    add_definitions(-DUNIX)
    add_compile_options(-Wno-deprecated-declarations)
    if (NOT BUILD_SHARED_LIBS)
        set(CMAKE_CXX_FLAGS "${CMAKE_CXX_FLAGS} -fvisibility=hidden")
    endif (NOT BUILD_SHARED_LIBS)
    # In Release build -O3 will be added automatically by CMake
    # We still enable -O3 at Debug build to optimize performance
    if (uppercase_CMAKE_BUILD_TYPE STREQUAL "DEBUG")
        add_definitions(-O3)
    endif()
elseif (UNIX)
    add_definitions(-DUNIX)
    set(CMAKE_C_FLAGS "${CMAKE_C_FLAGS} -fPIC")
    set(CMAKE_CXX_FLAGS "${CMAKE_CXX_FLAGS} -fPIC")
    add_compile_options(-Wno-deprecated-declarations)
    # In Release build -O3 will be added automatically by CMake
    # We still enable -O3 at debug build to optimize performance
    if (uppercase_CMAKE_BUILD_TYPE STREQUAL "DEBUG")
        add_definitions(-O3)
    endif()
    # disable BUILD_LIBREALSENSE since it is not fully supported on Linux
    message(STATUS "Compiling on Unix")
    message(STATUS "Disable RealSense since it is not fully supported on Linux.")
    set(BUILD_LIBREALSENSE OFF)
endif ()

# Set OpenMP
if (WITH_OPENMP)
    find_package(OpenMP QUIET)
    if (OPENMP_FOUND)
        message(STATUS "Using installed OpenMP ${OpenMP_VERSION}")
        set(CMAKE_C_FLAGS "${CMAKE_C_FLAGS} ${OpenMP_C_FLAGS}")
        set(CMAKE_CXX_FLAGS "${CMAKE_CXX_FLAGS} ${OpenMP_CXX_FLAGS}")
        set(CMAKE_EXE_LINKER_FLAGS "${CMAKE_EXE_LINKER_FLAGS} ${OpenMP_EXE_LINKER_FLAGS}")
    else ()
        message(STATUS "OpenMP NOT found")
    endif ()
  endif ()

# recursively parse and return the entire directory tree.
# the result is placed in output
function(Directories root output)
    set(data "")
    list(APPEND data ${root})
    file(GLOB_RECURSE children LIST_DIRECTORIES true "${root}/*")
    list(SORT children)
    foreach(child ${children})
        if (IS_DIRECTORY ${child})
            list(APPEND data ${child})
        endif()
    endforeach()
    set (${output} ${data} PARENT_SCOPE)
endfunction()

macro(ADD_SOURCE_GROUP MODULE_NAME)
    file(GLOB MODULE_HEADER_FILES "${MODULE_NAME}/*.h")
    source_group("Header Files\\${MODULE_NAME}" FILES ${MODULE_HEADER_FILES})
    file(GLOB MODULE_SOURCE_FILES "${MODULE_NAME}/*.cpp")
    source_group("Source Files\\${MODULE_NAME}" FILES ${MODULE_SOURCE_FILES})
endmacro(ADD_SOURCE_GROUP)

# 3rd-party projects that are added with external_project_add will be installed
# with this prefix. E.g.
# - 3RDPARTY_INSTALL_PREFIX: Open3D/build/3rdparty_install
# - Headers: Open3D/build/3rdparty_install/include/extern_lib.h
# - Libraries: Open3D/build/3rdparty_install/lib/extern_lib.a
set(3RDPARTY_INSTALL_PREFIX "${CMAKE_BINARY_DIR}/3rdparty_install")

# 3rd-party libraries using the ExternalProject_Add approach will install
# headers in Open3D/build/3rdparty_install/include. We prioritize this include
# directory by putting it in front, to avoid mistakenly including other header
# files of the same name.
include_directories(${3RDPARTY_INSTALL_PREFIX}/include)

# 3rd-party libraries using the ExternalProject_Add approach will install
# libs in Open3D/build/3rdparty_install/lib.
# This isn't required for Ubuntu/Mac since the link directory info is propagated
# with the interface library. We still need this for Windows.
link_directories(${3RDPARTY_INSTALL_PREFIX}/lib)

# Handling dependencies
add_subdirectory(3rdparty)
link_directories(${3RDPARTY_LIBRARY_DIRS})

# set include directories
include_directories(
    ${PROJECT_SOURCE_DIR}/src
)

# Suppress 3rdparty header warnings with SYSTEM
include_directories(
    SYSTEM
    ${PROJECT_SOURCE_DIR}/3rdparty
    ${3RDPARTY_INCLUDE_DIRS}
    ${PROJECT_SOURCE_DIR}/3rdparty/librealsense/include
)

# Open3D library
add_subdirectory(src)

# Examples
add_subdirectory(examples)

# `make check-style` errors if styling is not compliant
add_custom_target(check-style
    COMMAND ${CMAKE_COMMAND}
    -DPROJECT_SOURCE_DIR="${PROJECT_SOURCE_DIR}"
    -P ${CMAKE_CURRENT_SOURCE_DIR}/util/scripts/check-style.cmake
)

# `make apply-style` runs clang-format to format all source code
add_custom_target(apply-style
    COMMAND ${CMAKE_COMMAND}
    -DPROJECT_SOURCE_DIR="${PROJECT_SOURCE_DIR}"
    -P ${CMAKE_CURRENT_SOURCE_DIR}/util/scripts/apply-style.cmake
)<|MERGE_RESOLUTION|>--- conflicted
+++ resolved
@@ -85,9 +85,9 @@
 option(BUILD_QHULL               "Build qhull from source"                  ON)
 option(ENABLE_JUPYTER            "Enable Jupyter support for Open3D"        ON)
 option(STATIC_WINDOWS_RUNTIME    "Use static (MT/MTd) Windows runtime"      OFF)
-<<<<<<< HEAD
 option(BUILD_CUDA_MODULE         "Build the CUDA module"                    ON)
 option(BUILD_TENSORFLOW_OPS      "Build ops for Tensorflow"                 OFF)
+option(GLIBCXX_USE_CXX11_ABI     "Set -D_GLIBCXX_USE_CXX11_ABI=1"           OFF)
 
 # Cache variables for specifying the GPU architectures
 set(CUDA_ARCH "Auto" CACHE STRING "Selects GPU architectures for code generation, \
@@ -122,9 +122,6 @@
         message(STATUS "No CUDA support")
     endif()
 endif ()
-=======
-option(GLIBCXX_USE_CXX11_ABI     "Set -D_GLIBCXX_USE_CXX11_ABI=1"           OFF)
->>>>>>> 61e1af27
 
 # default built type
 if (NOT CMAKE_BUILD_TYPE)
@@ -137,8 +134,14 @@
 # See docs/compilation.rst for details.
 if (GLIBCXX_USE_CXX11_ABI)
     set(CMAKE_CXX_FLAGS "${CMAKE_CXX_FLAGS} -D_GLIBCXX_USE_CXX11_ABI=1")
+    if (BUILD_CUDA_MODULE)
+        set(CMAKE_CUDA_FLAGS "${CMAKE_CUDA_FLAGS} -D_GLIBCXX_USE_CXX11_ABI=1")
+    endif()
 else()
     set(CMAKE_CXX_FLAGS "${CMAKE_CXX_FLAGS} -D_GLIBCXX_USE_CXX11_ABI=0")
+    if (BUILD_CUDA_MODULE)
+        set(CMAKE_CUDA_FLAGS "${CMAKE_CUDA_FLAGS} -D_GLIBCXX_USE_CXX11_ABI=0")
+    endif()
 endif()
 
 # if dynamic link is added, use if (WIN32) macro
