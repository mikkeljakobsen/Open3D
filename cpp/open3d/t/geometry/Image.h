// ----------------------------------------------------------------------------
// -                        Open3D: www.open3d.org                            -
// ----------------------------------------------------------------------------
// The MIT License (MIT)
//
// Copyright (c) 2018 www.open3d.org
//
// Permission is hereby granted, free of charge, to any person obtaining a copy
// of this software and associated documentation files (the "Software"), to deal
// in the Software without restriction, including without limitation the rights
// to use, copy, modify, merge, publish, distribute, sublicense, and/or sell
// copies of the Software, and to permit persons to whom the Software is
// furnished to do so, subject to the following conditions:
//
// The above copyright notice and this permission notice shall be included in
// all copies or substantial portions of the Software.
//
// THE SOFTWARE IS PROVIDED "AS IS", WITHOUT WARRANTY OF ANY KIND, EXPRESS OR
// IMPLIED, INCLUDING BUT NOT LIMITED TO THE WARRANTIES OF MERCHANTABILITY,
// FITNESS FOR A PARTICULAR PURPOSE AND NONINFRINGEMENT. IN NO EVENT SHALL THE
// AUTHORS OR COPYRIGHT HOLDERS BE LIABLE FOR ANY CLAIM, DAMAGES OR OTHER
// LIABILITY, WHETHER IN AN ACTION OF CONTRACT, TORT OR OTHERWISE, ARISING
// FROM, OUT OF OR IN CONNECTION WITH THE SOFTWARE OR THE USE OR OTHER DEALINGS
// IN THE SOFTWARE.
// ----------------------------------------------------------------------------

#pragma once

#include <memory>
#include <string>
#include <vector>

#include "open3d/core/Tensor.h"
#include "open3d/geometry/Image.h"
#include "open3d/t/geometry/Geometry.h"

namespace open3d {
namespace t {
namespace geometry {

/// \class Image
///
/// \brief The Image class stores image with customizable rols, cols, channels,
/// dtype and device.
class Image : public Geometry {
public:
    /// \brief Constructor for image.
    ///
    /// Row-major storage is used, similar to OpenCV. Use (row, col, channel)
    /// indexing order for image creation and accessing. In general, (r, c, ch)
    /// are the preferred variable names for consistency, and avoid using width,
    /// height, u, v, x, y for coordinates.
    ///
    /// \param rows Number of rows of the image, i.e. image height. \p rows must
    /// be non-negative.
    /// \param cols Number of columns of the image, i.e. image width. \p cols
    /// must be non-negative.
    /// \param channels Number of channels of the image. E.g. for RGB image,
    /// channels == 3; for grayscale image, channels == 1. \p channels must be
    /// greater than 0.
    /// \param dtype Data type of the image.
    /// \param device Device where the image is stored.
    Image(int64_t rows = 0,
          int64_t cols = 0,
          int64_t channels = 1,
          core::Dtype dtype = core::Dtype::Float32,
          const core::Device &device = core::Device("CPU:0"));

    /// \brief Construct from a tensor. The tensor won't be copied and memory
    /// will be shared.
    ///
    /// \param tensor: Tensor of the image. The tensor must be contiguous. The
    /// tensor must be 2D (rows, cols) or 3D (rows, cols, channels).
    Image(const core::Tensor &tensor);

    virtual ~Image() override {}

public:
    /// Clear image contents by resetting the rows and cols to 0, while
    /// keeping channels, dtype and device unchanged.
    Image &Clear() override {
        data_ = core::Tensor({0, 0, GetChannels()}, GetDtype(), GetDevice());
        return *this;
    }

    /// Returns true if rows * cols * channels == 0.
    bool IsEmpty() const override {
        return GetRows() * GetCols() * GetChannels() == 0;
    }

public:
    /// Get the number of rows of the image.
    int64_t GetRows() const { return data_.GetShape()[0]; }

    /// Get the number of columns of the image.
    int64_t GetCols() const { return data_.GetShape()[1]; }

    /// Get the number of channels of the image.
    int64_t GetChannels() const { return data_.GetShape()[2]; }

    /// Get dtype of the image.
    core::Dtype GetDtype() const { return data_.GetDtype(); }

    /// Get device of the image.
    core::Device GetDevice() const { return data_.GetDevice(); }

    /// Get pixel(s) in the image. If channels == 1, returns a tensor with shape
    /// {}, otherwise returns a tensor with shape {channels,}. The returned
    /// tensor is a slice of the image's tensor, so when modifying the slice,
    /// the original tensor will also be modified.
    core::Tensor At(int64_t r, int64_t c) const {
        if (GetChannels() == 1) {
            return data_[r][c][0];
        } else {
            return data_[r][c];
        }
    }

    /// Get pixel(s) in the image. Returns a tensor with shape {}.
    core::Tensor At(int64_t r, int64_t c, int64_t ch) const {
        return data_[r][c][ch];
    }

    /// Get raw buffer of the Image data.
    void *GetDataPtr() { return data_.GetDataPtr(); }

    /// Get raw buffer of the Image data.
    const void *GetDataPtr() const { return data_.GetDataPtr(); }

    /// Retuns the underlying Tensor of the Image.
    core::Tensor AsTensor() const { return data_; }

<<<<<<< HEAD
    /// Create from a legacy Open3D Image.
    static Image FromLegacyImage(
            const open3d::geometry::Image &image_legacy,
            const core::Device &Device = core::Device("CPU:0"));

    /// Convert to a legacy Open3D Image.
    open3d::geometry::Image ToLegacyImage();
=======
    /// Compute min 2D coordinates for the data (always {0, 0}).
    core::Tensor GetMinBound() const {
        return core::Tensor::Zeros({2}, core::Dtype::Int64);
    };

    /// Compute max 2D coordinates for the data ({rows, cols}).
    core::Tensor GetMaxBound() const {
        return core::Tensor(std::vector<int64_t>{GetRows(), GetCols()}, {2},
                            core::Dtype::Int64);
    };

    /// Convert to legacy Image type.
    open3d::geometry::Image ToLegacyImage() const;

    /// Text description
    std::string ToString() const;
>>>>>>> 6e302c4b

protected:
    /// Internal data of the Image, represented as a 3D tensor of shape {rols,
    /// cols, channels}. Image properties can be obtained from the tensor.
    core::Tensor data_;
};

}  // namespace geometry
}  // namespace t
}  // namespace open3d<|MERGE_RESOLUTION|>--- conflicted
+++ resolved
@@ -130,15 +130,6 @@
     /// Retuns the underlying Tensor of the Image.
     core::Tensor AsTensor() const { return data_; }
 
-<<<<<<< HEAD
-    /// Create from a legacy Open3D Image.
-    static Image FromLegacyImage(
-            const open3d::geometry::Image &image_legacy,
-            const core::Device &Device = core::Device("CPU:0"));
-
-    /// Convert to a legacy Open3D Image.
-    open3d::geometry::Image ToLegacyImage();
-=======
     /// Compute min 2D coordinates for the data (always {0, 0}).
     core::Tensor GetMinBound() const {
         return core::Tensor::Zeros({2}, core::Dtype::Int64);
@@ -150,12 +141,16 @@
                             core::Dtype::Int64);
     };
 
+    /// Create from a legacy Open3D Image.
+    static Image FromLegacyImage(
+            const open3d::geometry::Image &image_legacy,
+            const core::Device &Device = core::Device("CPU:0"));
+
     /// Convert to legacy Image type.
     open3d::geometry::Image ToLegacyImage() const;
 
     /// Text description
     std::string ToString() const;
->>>>>>> 6e302c4b
 
 protected:
     /// Internal data of the Image, represented as a 3D tensor of shape {rols,
