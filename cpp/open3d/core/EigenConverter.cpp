// ----------------------------------------------------------------------------
// -                        Open3D: www.open3d.org                            -
// ----------------------------------------------------------------------------
// The MIT License (MIT)
//
// Copyright (c) 2018 www.open3d.org
//
// Permission is hereby granted, free of charge, to any person obtaining a copy
// of this software and associated documentation files (the "Software"), to deal
// in the Software without restriction, including without limitation the rights
// to use, copy, modify, merge, publish, distribute, sublicense, and/or sell
// copies of the Software, and to permit persons to whom the Software is
// furnished to do so, subject to the following conditions:
//
// The above copyright notice and this permission notice shall be included in
// all copies or substantial portions of the Software.
//
// THE SOFTWARE IS PROVIDED "AS IS", WITHOUT WARRANTY OF ANY KIND, EXPRESS OR
// IMPLIED, INCLUDING BUT NOT LIMITED TO THE WARRANTIES OF MERCHANTABILITY,
// FITNESS FOR A PARTICULAR PURPOSE AND NONINFRINGEMENT. IN NO EVENT SHALL THE
// AUTHORS OR COPYRIGHT HOLDERS BE LIABLE FOR ANY CLAIM, DAMAGES OR OTHER
// LIABILITY, WHETHER IN AN ACTION OF CONTRACT, TORT OR OTHERWISE, ARISING
// FROM, OUT OF OR IN CONNECTION WITH THE SOFTWARE OR THE USE OR OTHER DEALINGS
// IN THE SOFTWARE.
// ----------------------------------------------------------------------------

#include "open3d/core/EigenConverter.h"

#include <type_traits>

#include "open3d/core/kernel/CPULauncher.h"

namespace open3d {
namespace core {
namespace eigen_converter {

template <typename T>
static std::vector<Eigen::Matrix<T, 3, 1>> TensorToEigenVector3xVector(
        const core::Tensor &tensor) {
    static_assert(std::is_same<T, double>::value || std::is_same<T, int>::value,
                  "Only supports double and int (Vector3d and Vector3i).");
    core::Dtype dtype;
    if (std::is_same<T, double>::value) {
        dtype = core::Dtype::Float64;
    } else if (std::is_same<T, int>::value) {
        dtype = core::Dtype::Int32;
    }
    if (dtype.ByteSize() * 3 != sizeof(Eigen::Matrix<T, 3, 1>)) {
        utility::LogError("Internal error: dtype size mismatch {} != {}.",
                          dtype.ByteSize() * 3, sizeof(Eigen::Matrix<T, 3, 1>));
    }
    tensor.AssertShapeCompatible({utility::nullopt, 3});

    // Eigen::Vector3x is not a "fixed-size vectorizable Eigen type" thus it is
    // safe to write directly into std vector memory, see:
    // https://eigen.tuxfamily.org/dox/group__TopicStlContainers.html.
    std::vector<Eigen::Matrix<T, 3, 1>> eigen_vector(tensor.GetLength());
    core::Tensor t = tensor.Contiguous().To(dtype, /*copy=*/false);
    MemoryManager::MemcpyToHost(eigen_vector.data(), t.GetDataPtr(),
                                t.GetDevice(),
                                t.GetDtype().ByteSize() * t.NumElements());
    return eigen_vector;
}
Eigen::Vector3i TensorToEigenVector3i(const core::Tensor &tensor) {
    // TODO: Tensor::To(dtype, device).
    if (tensor.GetShape() != SizeVector{3}) {
        utility::LogError("Tensor shape must be {3}, but got {}.",
                          tensor.GetShape().ToString());
    }
    core::Tensor dtensor =
            tensor.To(core::Dtype::Int32).Copy(core::Device("CPU:0"));
    return Eigen::Vector3i(dtensor[0].Item<int>(), dtensor[1].Item<int>(),
                           dtensor[2].Item<int>());
}

template <typename T>
static core::Tensor EigenVector3xVectorToTensor(
        const std::vector<Eigen::Matrix<T, 3, 1>> &values,
        core::Dtype dtype,
        const core::Device &device) {
    // Unlike TensorToEigenVector3xVector, more types can be supported here. To
    // keep consistency, we only allow double and int.
    static_assert(std::is_same<T, double>::value || std::is_same<T, int>::value,
                  "Only supports double and int (Vector3d and Vector3i).");
    // Init CPU Tensor.
    int64_t num_values = static_cast<int64_t>(values.size());
    core::Tensor tensor_cpu =
            core::Tensor::Empty({num_values, 3}, dtype, Device("CPU:0"));

    // Fill Tensor. This takes care of dtype conversion at the same time.
    core::Indexer indexer({tensor_cpu}, tensor_cpu,
                          core::DtypePolicy::ALL_SAME);
    DISPATCH_DTYPE_TO_TEMPLATE(dtype, [&]() {
        core::kernel::CPULauncher::LaunchIndexFillKernel(
                indexer, [&](void *ptr, int64_t workload_idx) {
                    // Fills the flattened tensor tensor_cpu[:] with dtype
                    // casting. tensor_cpu[:][i] corresponds to the (i/3)-th
                    // element's (i%3)-th coordinate value.
                    *static_cast<scalar_t *>(ptr) = static_cast<scalar_t>(
                            values[workload_idx / 3](workload_idx % 3));
                });
    });

    // Copy Tensor to device if necessary.
    if (device.GetType() == core::Device::DeviceType::CPU) {
        return tensor_cpu;
    } else {
        return tensor_cpu.Copy(device);
    }
}

<<<<<<< HEAD
=======
std::vector<Eigen::Vector3d> TensorToEigenVector3dVector(
        const core::Tensor &tensor) {
    return TensorToEigenVector3xVector<double>(tensor);
}

std::vector<Eigen::Vector3i> TensorToEigenVector3iVector(
        const core::Tensor &tensor) {
    return TensorToEigenVector3xVector<int>(tensor);
}

core::Tensor EigenVector3dVectorToTensor(
        const std::vector<Eigen::Vector3d> &values,
        core::Dtype dtype,
        const core::Device &device) {
    return EigenVector3xVectorToTensor(values, dtype, device);
}

>>>>>>> 43831c71
core::Tensor EigenVector3iVectorToTensor(
        const std::vector<Eigen::Vector3i> &values,
        core::Dtype dtype,
        const core::Device &device) {
<<<<<<< HEAD
    // Init CPU Tensor.
    int64_t num_values = static_cast<int64_t>(values.size());
    core::Tensor tensor_cpu =
            core::Tensor::Empty({num_values, 3}, dtype, Device("CPU:0"));

    // Fill Tensor.
    core::Indexer indexer({tensor_cpu}, tensor_cpu,
                          core::DtypePolicy::ALL_SAME);
    DISPATCH_DTYPE_TO_TEMPLATE(dtype, [&]() {
        core::kernel::CPULauncher::LaunchIndexFillKernel(
                indexer, [&](void *ptr, int64_t workload_idx) {
                    // Fills the flattened tensor tensor_cpu[:] with dtype
                    // casting. tensor_cpu[:][i] corresponds to the (i/3)-th
                    // element's (i%3)-th coordinate value.
                    *static_cast<scalar_t *>(ptr) = static_cast<scalar_t>(
                            values[workload_idx / 3](workload_idx % 3));
                });
    });

    // Copy Tensor to device if necessary.
    if (device.GetType() == core::Device::DeviceType::CPU) {
        return tensor_cpu;
    } else {
        return tensor_cpu.Copy(device);
    }
=======
    return EigenVector3xVectorToTensor(values, dtype, device);
>>>>>>> 43831c71
}

}  // namespace eigen_converter
}  // namespace core
}  // namespace open3d<|MERGE_RESOLUTION|>--- conflicted
+++ resolved
@@ -61,17 +61,6 @@
                                 t.GetDtype().ByteSize() * t.NumElements());
     return eigen_vector;
 }
-Eigen::Vector3i TensorToEigenVector3i(const core::Tensor &tensor) {
-    // TODO: Tensor::To(dtype, device).
-    if (tensor.GetShape() != SizeVector{3}) {
-        utility::LogError("Tensor shape must be {3}, but got {}.",
-                          tensor.GetShape().ToString());
-    }
-    core::Tensor dtensor =
-            tensor.To(core::Dtype::Int32).Copy(core::Device("CPU:0"));
-    return Eigen::Vector3i(dtensor[0].Item<int>(), dtensor[1].Item<int>(),
-                           dtensor[2].Item<int>());
-}
 
 template <typename T>
 static core::Tensor EigenVector3xVectorToTensor(
@@ -109,8 +98,6 @@
     }
 }
 
-<<<<<<< HEAD
-=======
 std::vector<Eigen::Vector3d> TensorToEigenVector3dVector(
         const core::Tensor &tensor) {
     return TensorToEigenVector3xVector<double>(tensor);
@@ -128,40 +115,11 @@
     return EigenVector3xVectorToTensor(values, dtype, device);
 }
 
->>>>>>> 43831c71
 core::Tensor EigenVector3iVectorToTensor(
         const std::vector<Eigen::Vector3i> &values,
         core::Dtype dtype,
         const core::Device &device) {
-<<<<<<< HEAD
-    // Init CPU Tensor.
-    int64_t num_values = static_cast<int64_t>(values.size());
-    core::Tensor tensor_cpu =
-            core::Tensor::Empty({num_values, 3}, dtype, Device("CPU:0"));
-
-    // Fill Tensor.
-    core::Indexer indexer({tensor_cpu}, tensor_cpu,
-                          core::DtypePolicy::ALL_SAME);
-    DISPATCH_DTYPE_TO_TEMPLATE(dtype, [&]() {
-        core::kernel::CPULauncher::LaunchIndexFillKernel(
-                indexer, [&](void *ptr, int64_t workload_idx) {
-                    // Fills the flattened tensor tensor_cpu[:] with dtype
-                    // casting. tensor_cpu[:][i] corresponds to the (i/3)-th
-                    // element's (i%3)-th coordinate value.
-                    *static_cast<scalar_t *>(ptr) = static_cast<scalar_t>(
-                            values[workload_idx / 3](workload_idx % 3));
-                });
-    });
-
-    // Copy Tensor to device if necessary.
-    if (device.GetType() == core::Device::DeviceType::CPU) {
-        return tensor_cpu;
-    } else {
-        return tensor_cpu.Copy(device);
-    }
-=======
     return EigenVector3xVectorToTensor(values, dtype, device);
->>>>>>> 43831c71
 }
 
 }  // namespace eigen_converter
