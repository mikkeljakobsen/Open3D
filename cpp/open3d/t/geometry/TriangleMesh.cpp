// ----------------------------------------------------------------------------
// -                        Open3D: www.open3d.org                            -
// ----------------------------------------------------------------------------
// The MIT License (MIT)
//
// Copyright (c) 2018 www.open3d.org
//
// Permission is hereby granted, free of charge, to any person obtaining a copy
// of this software and associated documentation files (the "Software"), to deal
// in the Software without restriction, including without limitation the rights
// to use, copy, modify, merge, publish, distribute, sublicense, and/or sell
// copies of the Software, and to permit persons to whom the Software is
// furnished to do so, subject to the following conditions:
//
// The above copyright notice and this permission notice shall be included in
// all copies or substantial portions of the Software.
//
// THE SOFTWARE IS PROVIDED "AS IS", WITHOUT WARRANTY OF ANY KIND, EXPRESS OR
// IMPLIED, INCLUDING BUT NOT LIMITED TO THE WARRANTIES OF MERCHANTABILITY,
// FITNESS FOR A PARTICULAR PURPOSE AND NONINFRINGEMENT. IN NO EVENT SHALL THE
// AUTHORS OR COPYRIGHT HOLDERS BE LIABLE FOR ANY CLAIM, DAMAGES OR OTHER
// LIABILITY, WHETHER IN AN ACTION OF CONTRACT, TORT OR OTHERWISE, ARISING
// FROM, OUT OF OR IN CONNECTION WITH THE SOFTWARE OR THE USE OR OTHER DEALINGS
// IN THE SOFTWARE.
// ----------------------------------------------------------------------------

#include "open3d/t/geometry/TriangleMesh.h"

#include <Eigen/Core>
#include <string>
#include <unordered_map>

#include "open3d/core/EigenConverter.h"
#include "open3d/core/ShapeUtil.h"
#include "open3d/core/Tensor.h"

namespace open3d {
namespace t {
namespace geometry {

TriangleMesh::TriangleMesh(const core::Device &device)
    : Geometry(Geometry::GeometryType::TriangleMesh, 3),
      device_(device),
      vertex_attr_(TensorMap("vertices")),
      triangle_attr_(TensorMap("triangles")) {}

TriangleMesh::TriangleMesh(const core::Tensor &vertices,
                           const core::Tensor &triangles)
    : TriangleMesh([&]() {
          if (vertices.GetDevice() != triangles.GetDevice()) {
              utility::LogError(
                      "vertices' device {} does not match triangles' device "
                      "{}.",
                      vertices.GetDevice().ToString(),
                      triangles.GetDevice().ToString());
          }
          return vertices.GetDevice();
      }()) {
    SetVertices(vertices);
    SetTriangles(triangles);
}

<<<<<<< HEAD
/// Create a TriangleMesh from a legacy Open3D TriangleMesh.
TriangleMesh TriangleMesh::FromLegacyTrangleMesh(
        const open3d::geometry::TriangleMesh &mesh_legacy,
        core::Dtype vertex_dtype,
        core::Dtype triangle_dtype,
        const core::Device &device) {
    TriangleMesh mesh(vertex_dtype, triangle_dtype, device);

    if (mesh_legacy.HasVertices()) {
        mesh.SetVertices(core::eigen_converter::EigenVector3dVectorToTensor(
                mesh_legacy.vertices_, vertex_dtype, device));
    } else {
        utility::LogWarning(
                "Creating from an empty legacy pointcloud, an empty pointcloud "
                "with default dtype and device will be created.");
    }
    if (mesh_legacy.HasVertexColors()) {
        mesh.SetVertexColors(core::eigen_converter::EigenVector3dVectorToTensor(
                mesh_legacy.vertex_colors_, vertex_dtype, device));
=======
geometry::TriangleMesh TriangleMesh::FromLegacyTriangleMesh(
        const open3d::geometry::TriangleMesh &mesh_legacy,
        core::Dtype float_dtype,
        core::Dtype int_dtype,
        const core::Device &device) {
    if (float_dtype != core::Dtype::Float32 &&
        float_dtype != core::Dtype::Float64) {
        utility::LogError("float_dtype must be Float32 or Float64, but got {}.",
                          float_dtype.ToString());
    }
    if (int_dtype != core::Dtype::Int32 && int_dtype != core::Dtype::Int64) {
        utility::LogError("int_dtype must be Int32 or Int64, but got {}.",
                          int_dtype.ToString());
    }

    TriangleMesh mesh(device);
    if (mesh_legacy.HasVertices()) {
        mesh.SetVertices(core::eigen_converter::EigenVector3dVectorToTensor(
                mesh_legacy.vertices_, float_dtype, device));
    } else {
        utility::LogWarning("Creating from empty legacy TriangleMesh.");
    }
    if (mesh_legacy.HasVertexColors()) {
        mesh.SetVertexColors(core::eigen_converter::EigenVector3dVectorToTensor(
                mesh_legacy.vertex_colors_, float_dtype, device));
>>>>>>> 43831c71
    }
    if (mesh_legacy.HasVertexNormals()) {
        mesh.SetVertexNormals(
                core::eigen_converter::EigenVector3dVectorToTensor(
<<<<<<< HEAD
                        mesh_legacy.vertex_normals_, vertex_dtype, device));
    }

    if (mesh_legacy.HasTriangles()) {
        mesh.SetTriangles(core::eigen_converter::EigenVector3iVectorToTensor(
                mesh_legacy.triangles_, triangle_dtype, device));
    }

    return mesh;
};

/// Convert to a legacy Open3D TriangleMesh.
open3d::geometry::TriangleMesh TriangleMesh::ToLegacyTriangleMesh() const {
    open3d::geometry::TriangleMesh mesh_legacy;
    if (HasVertices()) {
        core::Tensor vertices = GetVertices().Copy(core::Device("CPU:0"));
        int64_t N = vertices.GetShape()[0];
        mesh_legacy.vertices_.resize(N);
        for (int64_t i = 0; i < N; ++i) {
            mesh_legacy.vertices_[i] =
                    core::eigen_converter::TensorToEigenVector3d(vertices[i]);
        }
    }

    if (HasVertexColors()) {
        core::Tensor colors = GetVertexColors().Copy(core::Device("CPU:0"));
        int64_t N = colors.GetShape()[0];
        mesh_legacy.vertex_colors_.resize(N);
        for (int64_t i = 0; i < N; ++i) {
            mesh_legacy.vertex_colors_[i] =
                    core::eigen_converter::TensorToEigenVector3d(colors[i]);
        }
    }

    if (HasVertexNormals()) {
        core::Tensor normals = GetVertexNormals().Copy(core::Device("CPU:0"));
        int64_t N = normals.GetShape()[0];
        mesh_legacy.vertex_normals_.resize(N);
        for (int64_t i = 0; i < N; ++i) {
            mesh_legacy.vertex_normals_[i] =
                    core::eigen_converter::TensorToEigenVector3d(normals[i]);
        }
    }

    if (HasTriangles()) {
        core::Tensor triangles = GetTriangles().Copy(core::Device("CPU:0"));
        int64_t N = triangles.GetShape()[0];
        mesh_legacy.triangles_.resize(N);
        for (int64_t i = 0; i < N; ++i) {
            mesh_legacy.triangles_[i] =
                    core::eigen_converter::TensorToEigenVector3i(triangles[i]);
        }
    }

    return mesh_legacy;
};
=======
                        mesh_legacy.vertex_normals_, float_dtype, device));
    }
    if (mesh_legacy.HasTriangles()) {
        mesh.SetTriangles(core::eigen_converter::EigenVector3iVectorToTensor(
                mesh_legacy.triangles_, int_dtype, device));
    }
    if (mesh_legacy.HasTriangleNormals()) {
        mesh.SetTriangleNormals(
                core::eigen_converter::EigenVector3dVectorToTensor(
                        mesh_legacy.triangle_normals_, float_dtype, device));
    }
    return mesh;
}

open3d::geometry::TriangleMesh TriangleMesh::ToLegacyTriangleMesh() const {
    open3d::geometry::TriangleMesh mesh_legacy;
    if (HasVertices()) {
        mesh_legacy.vertices_ =
                core::eigen_converter::TensorToEigenVector3dVector(
                        GetVertices());
    }
    if (HasVertexColors()) {
        mesh_legacy.vertex_colors_ =
                core::eigen_converter::TensorToEigenVector3dVector(
                        GetVertexColors());
    }
    if (HasVertexNormals()) {
        mesh_legacy.vertex_normals_ =
                core::eigen_converter::TensorToEigenVector3dVector(
                        GetVertexNormals());
    }
    if (HasTriangles()) {
        mesh_legacy.triangles_ =
                core::eigen_converter::TensorToEigenVector3iVector(
                        GetTriangles());
    }
    if (HasTriangleNormals()) {
        mesh_legacy.triangle_normals_ =
                core::eigen_converter::TensorToEigenVector3dVector(
                        GetTriangleNormals());
    }

    return mesh_legacy;
}
>>>>>>> 43831c71

}  // namespace geometry
}  // namespace t
}  // namespace open3d<|MERGE_RESOLUTION|>--- conflicted
+++ resolved
@@ -60,27 +60,6 @@
     SetTriangles(triangles);
 }
 
-<<<<<<< HEAD
-/// Create a TriangleMesh from a legacy Open3D TriangleMesh.
-TriangleMesh TriangleMesh::FromLegacyTrangleMesh(
-        const open3d::geometry::TriangleMesh &mesh_legacy,
-        core::Dtype vertex_dtype,
-        core::Dtype triangle_dtype,
-        const core::Device &device) {
-    TriangleMesh mesh(vertex_dtype, triangle_dtype, device);
-
-    if (mesh_legacy.HasVertices()) {
-        mesh.SetVertices(core::eigen_converter::EigenVector3dVectorToTensor(
-                mesh_legacy.vertices_, vertex_dtype, device));
-    } else {
-        utility::LogWarning(
-                "Creating from an empty legacy pointcloud, an empty pointcloud "
-                "with default dtype and device will be created.");
-    }
-    if (mesh_legacy.HasVertexColors()) {
-        mesh.SetVertexColors(core::eigen_converter::EigenVector3dVectorToTensor(
-                mesh_legacy.vertex_colors_, vertex_dtype, device));
-=======
 geometry::TriangleMesh TriangleMesh::FromLegacyTriangleMesh(
         const open3d::geometry::TriangleMesh &mesh_legacy,
         core::Dtype float_dtype,
@@ -106,69 +85,10 @@
     if (mesh_legacy.HasVertexColors()) {
         mesh.SetVertexColors(core::eigen_converter::EigenVector3dVectorToTensor(
                 mesh_legacy.vertex_colors_, float_dtype, device));
->>>>>>> 43831c71
     }
     if (mesh_legacy.HasVertexNormals()) {
         mesh.SetVertexNormals(
                 core::eigen_converter::EigenVector3dVectorToTensor(
-<<<<<<< HEAD
-                        mesh_legacy.vertex_normals_, vertex_dtype, device));
-    }
-
-    if (mesh_legacy.HasTriangles()) {
-        mesh.SetTriangles(core::eigen_converter::EigenVector3iVectorToTensor(
-                mesh_legacy.triangles_, triangle_dtype, device));
-    }
-
-    return mesh;
-};
-
-/// Convert to a legacy Open3D TriangleMesh.
-open3d::geometry::TriangleMesh TriangleMesh::ToLegacyTriangleMesh() const {
-    open3d::geometry::TriangleMesh mesh_legacy;
-    if (HasVertices()) {
-        core::Tensor vertices = GetVertices().Copy(core::Device("CPU:0"));
-        int64_t N = vertices.GetShape()[0];
-        mesh_legacy.vertices_.resize(N);
-        for (int64_t i = 0; i < N; ++i) {
-            mesh_legacy.vertices_[i] =
-                    core::eigen_converter::TensorToEigenVector3d(vertices[i]);
-        }
-    }
-
-    if (HasVertexColors()) {
-        core::Tensor colors = GetVertexColors().Copy(core::Device("CPU:0"));
-        int64_t N = colors.GetShape()[0];
-        mesh_legacy.vertex_colors_.resize(N);
-        for (int64_t i = 0; i < N; ++i) {
-            mesh_legacy.vertex_colors_[i] =
-                    core::eigen_converter::TensorToEigenVector3d(colors[i]);
-        }
-    }
-
-    if (HasVertexNormals()) {
-        core::Tensor normals = GetVertexNormals().Copy(core::Device("CPU:0"));
-        int64_t N = normals.GetShape()[0];
-        mesh_legacy.vertex_normals_.resize(N);
-        for (int64_t i = 0; i < N; ++i) {
-            mesh_legacy.vertex_normals_[i] =
-                    core::eigen_converter::TensorToEigenVector3d(normals[i]);
-        }
-    }
-
-    if (HasTriangles()) {
-        core::Tensor triangles = GetTriangles().Copy(core::Device("CPU:0"));
-        int64_t N = triangles.GetShape()[0];
-        mesh_legacy.triangles_.resize(N);
-        for (int64_t i = 0; i < N; ++i) {
-            mesh_legacy.triangles_[i] =
-                    core::eigen_converter::TensorToEigenVector3i(triangles[i]);
-        }
-    }
-
-    return mesh_legacy;
-};
-=======
                         mesh_legacy.vertex_normals_, float_dtype, device));
     }
     if (mesh_legacy.HasTriangles()) {
@@ -213,7 +133,6 @@
 
     return mesh_legacy;
 }
->>>>>>> 43831c71
 
 }  // namespace geometry
 }  // namespace t
