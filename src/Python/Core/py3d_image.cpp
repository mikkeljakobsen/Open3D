// ----------------------------------------------------------------------------
// -                        Open3D: www.open3d.org                            -
// ----------------------------------------------------------------------------
// The MIT License (MIT)
//
// Copyright (c) 2018 www.open3d.org
//
// Permission is hereby granted, free of charge, to any person obtaining a copy
// of this software and associated documentation files (the "Software"), to deal
// in the Software without restriction, including without limitation the rights
// to use, copy, modify, merge, publish, distribute, sublicense, and/or sell
// copies of the Software, and to permit persons to whom the Software is
// furnished to do so, subject to the following conditions:
//
// The above copyright notice and this permission notice shall be included in
// all copies or substantial portions of the Software.
//
// THE SOFTWARE IS PROVIDED "AS IS", WITHOUT WARRANTY OF ANY KIND, EXPRESS OR
// IMPLIED, INCLUDING BUT NOT LIMITED TO THE WARRANTIES OF MERCHANTABILITY,
// FITNESS FOR A PARTICULAR PURPOSE AND NONINFRINGEMENT. IN NO EVENT SHALL THE
// AUTHORS OR COPYRIGHT HOLDERS BE LIABLE FOR ANY CLAIM, DAMAGES OR OTHER
// LIABILITY, WHETHER IN AN ACTION OF CONTRACT, TORT OR OTHERWISE, ARISING
// FROM, OUT OF OR IN CONNECTION WITH THE SOFTWARE OR THE USE OR OTHER DEALINGS
// IN THE SOFTWARE.
// ----------------------------------------------------------------------------

#include "py3d_core.h"
#include "py3d_core_trampoline.h"

#include <Core/Geometry/Image.h>
#include <Core/Geometry/RGBDImage.h>
#include <IO/ClassIO/ImageIO.h>
using namespace three;

void pybind_image(py::module &m)
{
<<<<<<< HEAD
	py::class_<Image, PyGeometry2D<Image>, std::shared_ptr<Image>, Geometry2D>
			image(m, "Image", py::buffer_protocol());
	py::detail::bind_default_constructor<Image>(image);
	py::detail::bind_copy_functions<Image>(image);
	image
		.def(py::init([](py::buffer b) {
			py::buffer_info info = b.request();
			int width, height, num_of_channels = 0, bytes_per_channel;
			if (info.format == py::format_descriptor<uint8_t>::format() ||
					info.format == py::format_descriptor<int8_t>::format()) {
				bytes_per_channel = 1;
			} else if (info.format ==
					py::format_descriptor<uint16_t>::format() ||
					info.format == py::format_descriptor<int16_t>::format()) {
				bytes_per_channel = 2;
			} else if (info.format == py::format_descriptor<float>::format()) {
				bytes_per_channel = 4;
			} else {
				throw std::runtime_error("Image can only be initialized from buffer of uint8, uint16, or float!");
			}
			if (info.strides[info.ndim - 1] != bytes_per_channel) {
				throw std::runtime_error("Image can only be initialized from c-style buffer.");
			}
			if (info.ndim == 2) {
				num_of_channels = 1;
			} else if (info.ndim == 3) {
				num_of_channels = (int)info.shape[2];
			}
			height = (int)info.shape[0]; width = (int)info.shape[1];
			auto img = new Image();
			img->PrepareImage(width, height,
					num_of_channels, bytes_per_channel);
			memcpy(img->data_.data(), info.ptr, img->data_.size());
			return img;
		}))
		.def_buffer([](Image &img) -> py::buffer_info {
			std::string format;
			switch (img.bytes_per_channel_) {
			case 1:
				format = py::format_descriptor<uint8_t>::format();
				break;
			case 2:
				format = py::format_descriptor<uint16_t>::format();
				break;
			case 4:
				format = py::format_descriptor<float>::format();
				break;
			default:
				throw std::runtime_error("Image has unrecognized bytes_per_channel.");
				break;
			}
			if (img.num_of_channels_ == 1) {
				return py::buffer_info(
						img.data_.data(), img.bytes_per_channel_, format,
						2, {static_cast<unsigned long>(img.height_),
						static_cast<unsigned long>(img.width_)},
						{static_cast<unsigned long>(img.bytes_per_channel_ *
						img.num_of_channels_ * img.width_),
						static_cast<unsigned long>(img.bytes_per_channel_ *
						img.num_of_channels_)});
			} else {
				return py::buffer_info(
						img.data_.data(), img.bytes_per_channel_, format,
						3, {static_cast<unsigned long>(img.height_),
						static_cast<unsigned long>(img.width_),
						static_cast<unsigned long>(img.num_of_channels_)},
						{static_cast<unsigned long>(img.bytes_per_channel_ *
						img.num_of_channels_ * img.width_),
						static_cast<unsigned long>(img.bytes_per_channel_ *
						img.num_of_channels_),
						static_cast<unsigned long>(img.bytes_per_channel_)});
			}
		})
        .def_readonly("width", &Image::width_)
		.def_readonly("height", &Image::height_)
		.def("__repr__", [](const Image &img) {
			return std::string("Image of size ") + std::to_string(img.width_) +
					std::string("x") + std::to_string(img.height_) + ", with " +
					std::to_string(img.num_of_channels_) +
					std::string(" channels.\nUse numpy.asarray to access buffer data.");
		});
=======
    py::class_<Image, PyGeometry2D<Image>, std::shared_ptr<Image>, Geometry2D>
            image(m, "Image", py::buffer_protocol());
    py::detail::bind_default_constructor<Image>(image);
    py::detail::bind_copy_functions<Image>(image);
    image
        .def(py::init([](py::buffer b) {
            py::buffer_info info = b.request();
            int width, height, num_of_channels = 0, bytes_per_channel;
            if (info.format == py::format_descriptor<uint8_t>::format() ||
                    info.format == py::format_descriptor<int8_t>::format()) {
                bytes_per_channel = 1;
            } else if (info.format ==
                    py::format_descriptor<uint16_t>::format() ||
                    info.format == py::format_descriptor<int16_t>::format()) {
                bytes_per_channel = 2;
            } else if (info.format == py::format_descriptor<float>::format()) {
                bytes_per_channel = 4;
            } else {
                throw std::runtime_error("Image can only be initialized from buffer of uint8, uint16, or float!");
            }
            if (info.strides[info.ndim - 1] != bytes_per_channel) {
                throw std::runtime_error("Image can only be initialized from c-style buffer.");
            }
            if (info.ndim == 2) {
                num_of_channels = 1;
            } else if (info.ndim == 3) {
                num_of_channels = (int)info.shape[2];
            }
            height = (int)info.shape[0]; width = (int)info.shape[1];
            auto img = new Image();
            img->PrepareImage(width, height,
                    num_of_channels, bytes_per_channel);
            memcpy(img->data_.data(), info.ptr, img->data_.size());
            return img;
        }))
        .def_buffer([](Image &img) -> py::buffer_info {
            std::string format;
            switch (img.bytes_per_channel_) {
            case 1:
                format = py::format_descriptor<uint8_t>::format();
                break;
            case 2:
                format = py::format_descriptor<uint16_t>::format();
                break;
            case 4:
                format = py::format_descriptor<float>::format();
                break;
            default:
                throw std::runtime_error("Image has unrecognized bytes_per_channel.");
                break;
            }
            if (img.num_of_channels_ == 1) {
                return py::buffer_info(
                        img.data_.data(), img.bytes_per_channel_, format,
                        2, {static_cast<unsigned long>(img.height_),
                        static_cast<unsigned long>(img.width_)},
                        {static_cast<unsigned long>(img.bytes_per_channel_ *
                        img.num_of_channels_ * img.width_),
                        static_cast<unsigned long>(img.bytes_per_channel_ *
                        img.num_of_channels_)});
            } else {
                return py::buffer_info(
                        img.data_.data(), img.bytes_per_channel_, format,
                        3, {static_cast<unsigned long>(img.height_),
                        static_cast<unsigned long>(img.width_),
                        static_cast<unsigned long>(img.num_of_channels_)},
                        {static_cast<unsigned long>(img.bytes_per_channel_ *
                        img.num_of_channels_ * img.width_),
                        static_cast<unsigned long>(img.bytes_per_channel_ *
                        img.num_of_channels_),
                        static_cast<unsigned long>(img.bytes_per_channel_)});
            }
        })
        .def("__repr__", [](const Image &img) {
            return std::string("Image of size ") + std::to_string(img.width_) +
                    std::string("x") + std::to_string(img.height_) + ", with " +
                    std::to_string(img.num_of_channels_) +
                    std::string(" channels.\nUse numpy.asarray to access buffer data.");
        });
>>>>>>> 352d2f4c

    py::class_<RGBDImage, std::shared_ptr<RGBDImage>> rgbd_image(m, "RGBDImage");
    py::detail::bind_default_constructor<RGBDImage>(rgbd_image);
    rgbd_image
        .def_readwrite("color", &RGBDImage::color_)
        .def_readwrite("depth", &RGBDImage::depth_)
        .def("__repr__", [](const RGBDImage &rgbd_image) {
            return std::string("RGBDImage of size \n") +
            std::string("Color image : ") +
            std::to_string(rgbd_image.color_.width_) + std::string("x") +
            std::to_string(rgbd_image.color_.height_) + ", with " +
            std::to_string(rgbd_image.color_.num_of_channels_) +
            std::string(" channels.\n") +
            std::string("Depth image : ") +
            std::to_string(rgbd_image.depth_.width_) + std::string("x") +
            std::to_string(rgbd_image.depth_.height_) + ", with " +
            std::to_string(rgbd_image.depth_.num_of_channels_) +
            std::string(" channels.\n") +
            std::string("Use numpy.asarray to access buffer data.");
        });
}

void pybind_image_methods(py::module &m)
{
    m.def("read_image", [](const std::string &filename) {
        Image image;
        ReadImage(filename, image);
        return image;
    }, "Function to read Image from file", "filename"_a);
    m.def("write_image", [](const std::string &filename,
            const Image &image, int quality) {
        return WriteImage(filename, image, quality);
    }, "Function to write Image to file", "filename"_a, "image"_a,
            "quality"_a = 90);
    py::enum_<Image::FilterType>(m, "ImageFilterType")
        .value("Gaussian3", Image::FilterType::Gaussian3)
        .value("Gaussian5", Image::FilterType::Gaussian5)
        .value("Gaussian7", Image::FilterType::Gaussian7)
        .value("Sobel3dx", Image::FilterType::Sobel3Dx)
        .value("Sobel3dy", Image::FilterType::Sobel3Dy)
        .export_values();
    m.def("filter_image", [](const Image &input,
            Image::FilterType filter_type) {
        if (input.num_of_channels_ != 1 ||
            input.bytes_per_channel_ != 4) {
            auto input_f = CreateFloatImageFromImage(input);
            auto output = FilterImage(*input_f, filter_type);
            return *output;
        } else {
            auto output = FilterImage(input, filter_type);
            return *output;
        }
    }, "Function to filter Image", "image"_a, "filter_type"_a);
    m.def("create_image_pyramid", [](const Image &input,
            size_t num_of_levels, bool with_gaussian_filter) {
        if (input.num_of_channels_ != 1 ||
            input.bytes_per_channel_ != 4) {
            auto input_f = CreateFloatImageFromImage(input);
            auto output = CreateImagePyramid(
                    *input_f, num_of_levels, with_gaussian_filter);
            return output;
        } else {
            auto output = CreateImagePyramid(
                input, num_of_levels, with_gaussian_filter);
            return output;
        }
    }, "Function to create ImagePyramid", "image"_a,
            "num_of_levels"_a, "with_gaussian_filter"_a);
    m.def("filter_image_pyramid", [](const ImagePyramid &input,
            Image::FilterType filter_type) {
        auto output = FilterImagePyramid(input, filter_type);
        return output;
    }, "Function to filter ImagePyramid", "image_pyramid"_a, "filter_type"_a);
    m.def("create_rgbd_image_from_color_and_depth", &CreateRGBDImageFromColorAndDepth,
            "Function to make RGBDImage", "color"_a, "depth"_a,
            "depth_scale"_a = 1000.0, "depth_trunc"_a = 3.0,
            "convert_rgb_to_intensity"_a = true);
    m.def("create_rgbd_image_from_tum_format", &CreateRGBDImageFromTUMFormat,
            "Function to make RGBDImage (for TUM format)", "color"_a, "depth"_a,
            "convert_rgb_to_intensity"_a = true);
    m.def("create_rgbd_image_from_sun_format", &CreateRGBDImageFromSUNFormat,
            "Function to make RGBDImage (for SUN format)", "color"_a, "depth"_a,
            "convert_rgb_to_intensity"_a = true);
    m.def("create_rgbd_image_from_nyu_format", &CreateRGBDImageFromNYUFormat,
            "Function to make RGBDImage (for NYU format)", "color"_a, "depth"_a,
            "convert_rgb_to_intensity"_a = true);
}<|MERGE_RESOLUTION|>--- conflicted
+++ resolved
@@ -34,89 +34,6 @@
 
 void pybind_image(py::module &m)
 {
-<<<<<<< HEAD
-	py::class_<Image, PyGeometry2D<Image>, std::shared_ptr<Image>, Geometry2D>
-			image(m, "Image", py::buffer_protocol());
-	py::detail::bind_default_constructor<Image>(image);
-	py::detail::bind_copy_functions<Image>(image);
-	image
-		.def(py::init([](py::buffer b) {
-			py::buffer_info info = b.request();
-			int width, height, num_of_channels = 0, bytes_per_channel;
-			if (info.format == py::format_descriptor<uint8_t>::format() ||
-					info.format == py::format_descriptor<int8_t>::format()) {
-				bytes_per_channel = 1;
-			} else if (info.format ==
-					py::format_descriptor<uint16_t>::format() ||
-					info.format == py::format_descriptor<int16_t>::format()) {
-				bytes_per_channel = 2;
-			} else if (info.format == py::format_descriptor<float>::format()) {
-				bytes_per_channel = 4;
-			} else {
-				throw std::runtime_error("Image can only be initialized from buffer of uint8, uint16, or float!");
-			}
-			if (info.strides[info.ndim - 1] != bytes_per_channel) {
-				throw std::runtime_error("Image can only be initialized from c-style buffer.");
-			}
-			if (info.ndim == 2) {
-				num_of_channels = 1;
-			} else if (info.ndim == 3) {
-				num_of_channels = (int)info.shape[2];
-			}
-			height = (int)info.shape[0]; width = (int)info.shape[1];
-			auto img = new Image();
-			img->PrepareImage(width, height,
-					num_of_channels, bytes_per_channel);
-			memcpy(img->data_.data(), info.ptr, img->data_.size());
-			return img;
-		}))
-		.def_buffer([](Image &img) -> py::buffer_info {
-			std::string format;
-			switch (img.bytes_per_channel_) {
-			case 1:
-				format = py::format_descriptor<uint8_t>::format();
-				break;
-			case 2:
-				format = py::format_descriptor<uint16_t>::format();
-				break;
-			case 4:
-				format = py::format_descriptor<float>::format();
-				break;
-			default:
-				throw std::runtime_error("Image has unrecognized bytes_per_channel.");
-				break;
-			}
-			if (img.num_of_channels_ == 1) {
-				return py::buffer_info(
-						img.data_.data(), img.bytes_per_channel_, format,
-						2, {static_cast<unsigned long>(img.height_),
-						static_cast<unsigned long>(img.width_)},
-						{static_cast<unsigned long>(img.bytes_per_channel_ *
-						img.num_of_channels_ * img.width_),
-						static_cast<unsigned long>(img.bytes_per_channel_ *
-						img.num_of_channels_)});
-			} else {
-				return py::buffer_info(
-						img.data_.data(), img.bytes_per_channel_, format,
-						3, {static_cast<unsigned long>(img.height_),
-						static_cast<unsigned long>(img.width_),
-						static_cast<unsigned long>(img.num_of_channels_)},
-						{static_cast<unsigned long>(img.bytes_per_channel_ *
-						img.num_of_channels_ * img.width_),
-						static_cast<unsigned long>(img.bytes_per_channel_ *
-						img.num_of_channels_),
-						static_cast<unsigned long>(img.bytes_per_channel_)});
-			}
-		})
-        .def_readonly("width", &Image::width_)
-		.def_readonly("height", &Image::height_)
-		.def("__repr__", [](const Image &img) {
-			return std::string("Image of size ") + std::to_string(img.width_) +
-					std::string("x") + std::to_string(img.height_) + ", with " +
-					std::to_string(img.num_of_channels_) +
-					std::string(" channels.\nUse numpy.asarray to access buffer data.");
-		});
-=======
     py::class_<Image, PyGeometry2D<Image>, std::shared_ptr<Image>, Geometry2D>
             image(m, "Image", py::buffer_protocol());
     py::detail::bind_default_constructor<Image>(image);
@@ -196,7 +113,6 @@
                     std::to_string(img.num_of_channels_) +
                     std::string(" channels.\nUse numpy.asarray to access buffer data.");
         });
->>>>>>> 352d2f4c
 
     py::class_<RGBDImage, std::shared_ptr<RGBDImage>> rgbd_image(m, "RGBDImage");
     py::detail::bind_default_constructor<RGBDImage>(rgbd_image);
